--- conflicted
+++ resolved
@@ -123,15 +123,6 @@
     def run(self):
         self.testReady()
         # submits the input file to mopac
-<<<<<<< HEAD
-        process = Popen([self.executablePath, self.inputFilePath], stderr=PIPE)
-        stdout, stderr = process.communicate()  # necessary to wait for executable termination!
-        if "ended normally" not in stderr:
-            logging.warning("Mopac error message:" + stderr.strip())
-        # Wait for OS to flush the buffer to disk. There should be a better way
-        import time
-        time.sleep(1)
-=======
         
         dirpath = tempfile.mkdtemp()
         # copy input file to temp dir:
@@ -147,10 +138,12 @@
         # copy output file from temp dir to output dir:
         tempOutFile = os.path.join(dirpath, os.path.basename(self.outputFilePath))
         shutil.copy(tempOutFile, self.outputFilePath)
+        # Wait for OS to flush the buffer to disk. There should be a better way
+        import time
+        time.sleep(1)
 
         # delete temp folder:
         shutil.rmtree(dirpath)
->>>>>>> 91b677bd
         return self.verifyOutputFile()
         
     def verifyOutputFile(self):
