--- conflicted
+++ resolved
@@ -35,16 +35,7 @@
 import sys
 import logging
 import itertools
-<<<<<<< HEAD
-try:
-    from pyrms import rms
-    from diffeqpy import de
-    from julia import Main
-except:
-    if 'nose' not in sys.modules.keys():
-        raise RuntimeError("Import of Julia dependencies failed. Ensure the environment is correctly built and Julia dependencies have been linked properly.")
-=======
-
+import warnings
 if __debug__:
     try:
         from os.path import dirname, abspath, join, exists
@@ -55,15 +46,17 @@
         from diffeqpy import de
         from julia import Main 
     except:
-        pass
+        raise RuntimeError("Unable to load system Julia image during debug run.")
 else:
     try:
         from pyrms import rms
         from diffeqpy import de
         from julia import Main
     except:
-        pass
->>>>>>> 856f72ad
+        if 'nose' not in sys.modules.keys():
+            raise RuntimeError("Import of Julia dependencies failed. Ensure the environment is correctly built and Julia dependencies have been linked properly.")
+        else:
+            warnings.warn("Failed Julia imports ignored, assuming execution in nosetests", RuntimeWarning)
 
 from rmgpy.species import Species
 from rmgpy.reaction import Reaction
