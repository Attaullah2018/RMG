--- conflicted
+++ resolved
@@ -2116,221 +2116,6 @@
         elif isinstance(struct, Molecule):
             return reactant.findSubgraphIsomorphisms(struct)
     
-<<<<<<< HEAD
-    def generateTransitionState(self, reaction):
-        """
-        make TS geometry
-        """
-        from rmgpy.molecule import Molecule
-        from rmgpy.species import TransitionState
-        import rdkit
-        from rdkit.Chem.Pharm3D import EmbedLib
-        
-        def fixSortLabel(molecule):
-            sortLbl = 0
-            for atom in molecule.atoms:
-                atom.sortingLabel = sortLbl
-                sortLbl += 1
-            return molecule
-        
-        # A --> B or A + B --> C + D               
-        if len(reaction.reactants) == len(reaction.products):
-            # 1 reactant
-            if len(reaction.reactants) == 1:
-                pass
-            
-            # 2 reactants
-            else:
-                pass
-                # actionList = reaction.family.forwardRecipe.actions
-                # for action in actionList:
-                #     if action[0].lower() == 'form_bond':
-                #         lbl1 = action[1]
-                #         lbl2 = action[3]
-                #     elif action[0].lower() == 'break_bond':
-                #         lbl3 = action[1]
-                #         lbl4 = action[3]
-                # 
-                # # Find the atom being transferred in the reaction
-                # if lbl1 == lbl3 or lbl1 == lbl4:
-                #     lblAt = lbl1
-                # else:
-                #     lblAt = lbl2
-                # 
-                # # Derive the bounds matrix from the reactants and products
-                # try:
-                #     reaction.reactants[0].getLabeledAtom(lblAt)
-                #     reactant = reaction.reactants[0]
-                #     reactant2 = reaction.reactants[1]
-                # except ValueError:
-                #     reactant = reaction.reactants[1]
-                #     reactant2 = reaction.reactants[0]
-                #     
-                # try:
-                #     reaction.products[0].getLabeledAtom(lblAt)
-                #     product = reaction.products[0]
-                # except ValueError:
-                #     product = reaction.products[1]
-                # 
-                # # Merge the reactants to generate the TS template
-                # import ipdb; ipdb.set_trace()
-                # buildTS = reactant.merge(reactant2)
-                # 
-                # # Check for rdkit molecules
-                # if reactant.rdMol == None:
-                #     Molecule.generate3dGeometry(reactant)
-                # if product.rdMol == None:
-                #     Molecule.generate3dGeometry(product)
-                # if buildTS.rdMol == None:
-                #     Molecule.generate3dGeometry(buildTS)
-                #     
-                # # Check for sorting labels
-                # if reactant.atoms[0].sortingLabel != 0:
-                #     reactant = fixSortLabel(reactant)
-                # if product.atoms[0].sortingLabel != 0:
-                #     product = fixSortLabel(product)
-                # 
-                # # Generate the bounds matrices for the reactant and product with the transfered atom
-                # boundsMat1 = rdkit.Chem.rdDistGeom.GetMoleculeBoundsMatrix(reactant.rdMol)
-                # boundsMat2 = rdkit.Chem.rdDistGeom.GetMoleculeBoundsMatrix(product.rdMol)
-                # 
-                # # Get the total size of the TS bounds matrix and initialize it
-                # totSize = len(boundsMat1) + len(boundsMat2) - 1
-                # boundsMat = numpy.ones((totSize, totSize)) * 1000
-                # 
-                # # Add bounds matrix 1 to corresponding place of the TS bounds matrix
-                # boundsMat[:len(boundsMat1),:len(boundsMat1)] = boundsMat1
-                # 
-                # # Fill the bottom left of the bounds matrix with minima
-                # boundsMat[len(boundsMat1):, :len(boundsMat1)] = numpy.ones((len(boundsMat)-len(boundsMat1), len(boundsMat1))) * 1.07
-                # 
-                # # Add bounds matrix 2, but it has to shift to the end of bounds matrix 1, and shift 
-                # # numbers for the reacting atom which has already been included from above
-                # rAtLbl = reactant.getLabeledAtom(lblAt).sortingLabel
-                # pAtLbl = product.getLabeledAtom(lblAt).sortingLabel
-                # boundsMat[len(boundsMat1):len(boundsMat1)+pAtLbl, rAtLbl] = boundsMat2[pAtLbl, :pAtLbl]
-                # boundsMat[rAtLbl, len(boundsMat1):len(boundsMat1)+pAtLbl] = boundsMat2[:pAtLbl, pAtLbl]
-                # boundsMat[rAtLbl, len(boundsMat1)+pAtLbl+1:] = boundsMat2[pAtLbl, pAtLbl+1:]
-                # boundsMat[len(boundsMat1)+pAtLbl+1:, rAtLbl] = boundsMat2[pAtLbl+1:, pAtLbl]
-                # 
-                # # Remove all the parts of the transfered atom from the second bounds matrix
-                # # Incorporate the rest into the TS bounds matrix
-                # boundsMat2 = numpy.delete(numpy.delete(boundsMat2, pAtLbl, 1), pAtLbl, 0)
-                # boundsMat[-len(boundsMat2):, -len(boundsMat2):] = boundsMat2
-                # 
-                # #********what now!!!??!?
-                
-        # A --> B + C or A + B --> C
-        else:
-            pass
-            # # Fix the sorting label for the molecule if it has not been done.
-            # # Set the action list to forward or reverse depending on the species
-            # # the transition state is being built from.
-            # if len(reaction.reactants) == 1:
-            #     if reaction.reactants[0].atoms[0].sortingLabel == -1:
-            #         reaction.reactants[0] = fixSortLabel(reaction.reactants[0])
-            #     buildTS = reaction.reactants[0]
-            #     actionList = reaction.family.forwardRecipe.actions
-            # else:
-            #     if reaction.products[0].atoms[0].sortingLabel == -1:
-            #         reaction.products[0] = fixSortLabel(reaction.products[0])
-            #     buildTS = reaction.products[0]
-            #     actionList = reaction.family.reverseRecipe.actions
-            # 
-            # # Generate the RDKit::Mol from the RMG molecule and get the bounds matrix
-            # if buildTS.rdMol == None:
-            #     Molecule.generate3dGeometry(buildTS)
-            # boundsMat = rdkit.Chem.rdDistGeom.GetMoleculeBoundsMatrix(buildTS.rdMol)
-            # 
-            # # Alter the bounds matrix based on the reaction recipe
-            # for action in actionList:
-            #     lbl1 = action[1]
-            #     atom1 = buildTS.getLabeledAtom(lbl1)
-            #     idx1 = atom1.sortingLabel
-            #     if len(action) ==4:
-            #         lbl2 = action[3]
-            #         atom2 = buildTS.getLabeledAtom(lbl2)
-            #         idx2 = atom2.sortingLabel
-            #     if action[0].lower() == 'change_bond':
-            #         # bond was added
-            #         if action[2] == '1':
-            #             # make the bond shorter
-            #             boundsMat[idx1][idx2] -= 0.15
-            #             boundsMat[idx2][idx1] -= 0.15
-            #         # bond was removed
-            #         elif action[2] == '-1':
-            #             # make bond shorter
-            #             boundsMat[idx1][idx2] += 0.15
-            #             boundsMat[idx2][idx1] += 0.15
-            #     elif action[0].lower() == 'form_bond':
-            #         # move them further
-            #         boundsMat[idx1][idx2] -= 0.25
-            #         boundsMat[idx2][idx1] -= 0.25
-            #     elif action[0].lower() == 'break_bond':
-            #         # move them closer
-            #         boundsMat[idx1][idx2] += 0.25
-            #         boundsMat[idx2][idx1] += 0.25
-            #     elif action[0].lower() == 'gain_radical':
-            #         pass
-            #     elif action[0].lower() == 'lose_radical':
-            #         pass
-            # 
-            # # Keep the most stable conformer, remove the rest
-            # for conf in range(0, buildTS.rdMol.GetNumConformers()):
-            #     if conf != buildTS.rdMolConfId:
-            #         buildTS.rdMol.RemoveConformer(conf)
-            # 
-            # # Smooth the bounds matrix to speed up the optimization
-            # # Optimize the TS geometry in place, outputing the initial and final energies
-            # rdkit.DistanceGeometry.DistGeom.DoTriangleSmoothing(boundsMat)
-            # try:
-            #     rdkit.Chem.Pharm3D.EmbedLib.OptimizeMol(buildTS.rdMol, boundsMat, maxPasses = 10)
-            # except RuntimeError:
-            #     pass
-            # 
-            # # Ensure the spin multiplicity is ok for gaussian
-            # spinMult = 1
-            # for atom in buildTS.atoms:
-            #     if atom.spinMultiplicity !=1:
-            #         spinMult += 1
-            # 
-            # # Need to output gaussian script
-            # title = reaction.reactants[0].toInChI().replace('/','_').strip('InChI=1S_') + reaction.reactants[1].toInChI().replace('/','_').strip('InChI=1S_')
-            # filename = title + '.gif'
-            # newPath = os.path.join(os.curdir, 'tsScripts')
-            # # Need to makedirs if gaussScripts not there
-            # fout = open(os.path.join(newPath, filename), "w")
-            # fout.write("# PM3 Opt=(TS, CalcAll, NoEigenTest)\n\n")
-            # fout.write(title+"\n\n")
-            # fout.write('0   ' + str(spinMult) + '\n')
-            # for idx in range(0, len(buildTS.atoms)):
-            #     atSym = buildTS.rdMol.GetAtomWithIdx(idx).GetSymbol()
-            #     position = buildTS.rdMol.GetConformer(buildTS.rdMolConfId).GetAtomPosition(idx)
-            #     xPt = "  " + "%.7f" %position.x
-            #     yPt = "  " + "%.7f" %position.y
-            #     zPt = "  " + "%.7f" %position.z
-            #     if position.x >= 0.0:
-            #         xPt = " " + xPt
-            #     if position.y >= 0.0:
-            #         yPt = " " + yPt
-            #     if position.z >= 0.0:
-            #         zPt = " " + zPt
-            #     fout.write(atSym + xPt + yPt + zPt + "\n")
-            # fout.write("\n")
-            # fout.close()
-            # 
-            # fout = open(os.path.join(newPath, title+'.sh'), "w")
-            # fout.write('#!/bin/sh\n')
-            # fout.write('#BSUB -q normal\n')
-            # fout.write('#BSUB -o ./output/' + title + '.out\n')
-            # fout.write('#BSUB -J reactionTS\n\n')
-            # fout.write('export GAUSS_EXEDIR=/share/apps/g09\n')
-            # fout.write('export PATH=$GAUSS_EXEDIR:$PATH\n\n')
-            # fout.write('g09 < ' + filename + ' > ./log/' + title + '.log\n\n')
-            # fout.close()
-
-=======
->>>>>>> a82b0667
     def applyRecipe(self, reactantStructures, forward=True, unique=True):
         """
         Apply the recipe for this reaction family to the list of
