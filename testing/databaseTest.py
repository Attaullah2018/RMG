"""
This scripts runs tests on the database
"""
import numpy as np
import logging

from rmgpy import settings
from rmgpy.data.rmg import RMGDatabase
from copy import copy
import rmgpy.kinetics
import quantities as pq
from rmgpy.data.base import LogicOr
from rmgpy.molecule import Group, ImplicitBenzeneError, UnexpectedChargeError
from rmgpy.molecule.atomtype import atomTypes
from rmgpy.molecule.pathfinder import find_shortest_path

import nose
import nose.tools


class TestDatabase():  # cannot inherit from unittest.TestCase if we want to use nose test generators
    """
    Contains unit tests for the database for rigorous error checking.
    """
    @classmethod
    def setUpClass(cls):
        """
        Load the database before running the tests.
        """
        databaseDirectory = settings['database.directory']
        cls.database = RMGDatabase()
        cls.database.load(databaseDirectory, kineticsFamilies='all')

    # These are generators, that call the methods below.
    def test_kinetics(self):
        for family_name, family in self.database.kinetics.families.iteritems():

            test = lambda x: self.kinetics_checkCorrectNumberofNodesInRules(family_name)
            test_name = "Kinetics family {0}: rules have correct number of nodes?".format(family_name)
            test.description = test_name
            self.compat_func_name = test_name
            yield test, None

            test = lambda x: self.kinetics_checkNodesInRulesFoundInGroups(family_name)
            test_name = "Kinetics family {0}: rules' nodes exist in the groups?".format(family_name)
            test.description = test_name
            self.compat_func_name = test_name
            yield test, None

            test = lambda x: self.kinetics_checkGroupsFoundInTree(family_name)
            test_name = "Kinetics family {0}: groups are in the tree with proper parents?".format(family_name)
            test.description = test_name
            self.compat_func_name = test_name
            yield test, None

            test = lambda x: self.kinetics_checkGroupsNonidentical(family_name)
            test_name = "Kinetics family {0}: groups are not identical?".format(family_name)
            test.description = test_name
            self.compat_func_name = test_name
            yield test, family_name

            test = lambda x: self.kinetics_checkChildParentRelationships(family_name)
            test_name = "Kinetics family {0}: parent-child relationships are correct?".format(family_name)
            test.description = test_name
            self.compat_func_name = test_name
            yield test, family_name

            test = lambda x: self.kinetics_checkSiblingsForParents(family_name)
            test_name = "Kinetics family {0}: sibling relationships are correct?".format(family_name)
            test.description = test_name
            self.compat_func_name = test_name
            yield test, family_name

            test = lambda x: self.kinetics_checkCdAtomType(family_name)
            test_name = "Kinetics family {0}: Cd, CS, CO, and Cdd atomtype used correctly?".format(family_name)
            test.description = test_name
            self.compat_func_name = test_name
            yield test, family_name

            test = lambda x: self.kinetics_checkReactantAndProductTemplate(family_name)
            test_name = "Kinetics family {0}: reactant and product templates correctly defined?".format(family_name)
            test.description = test_name
            self.compat_func_name = test_name
            yield test, family_name

            #these families have some sort of difficulty which prevents us from testing accessibility right now
            difficultFamilies = ['Diels_alder_addition', 'Intra_R_Add_Exocyclic', 'Intra_R_Add_Endocyclic']

            if len(family.forwardTemplate.reactants) < len(family.groups.top) and family_name not in difficultFamilies:
                test = lambda x: self.kinetics_checkUnimolecularGroups(family_name)
                test_name = "Kinetics family {0} check that unimolecular group is formatted correctly?".format(family_name)
                test.description = test_name
                self.compat_func_name = test_name
                yield test, family_name

            if family_name not in difficultFamilies:
                test = lambda x: self.kinetics_checkSampleDescendsToGroup(family_name)
                test_name = "Kinetics family {0}: Entry is accessible?".format(family_name)
                test.description = test_name
                self.compat_func_name = test_name
                yield test, family_name

            for depository in family.depositories:

                test = lambda x: self.kinetics_checkAdjlistsNonidentical(depository)
                test_name = "Kinetics depository {0}: check adjacency lists are nonidentical?".format(depository.label)
                test.description = test_name
                self.compat_func_name = test_name
                yield test, depository.label

                test = lambda x: self.kinetics_checkRateUnitsAreCorrect(depository, tag='depository')
                test_name = "Kinetics depository {0}: check rates have correct units?".format(depository.label)
                test.description = test_name
                self.compat_func_name = test_name
                yield test, depository.label

        for library_name, library in self.database.kinetics.libraries.iteritems():

            test = lambda x: self.kinetics_checkAdjlistsNonidentical(library)
            test_name = "Kinetics library {0}: check adjacency lists are nonidentical?".format(library_name)
            test.description = test_name
            self.compat_func_name = test_name
            yield test, library_name

<<<<<<< HEAD
            test = lambda x: self.kinetics_checkLibraryRateUnits(library)
            test_name = "Kinetics library {0}: check rates have OK units?".format(library_name)
=======
            test = lambda x: self.kinetics_checkRateUnitsAreCorrect(library)
            test_name = "Kinetics library {0}: check rates have correct units?".format(library_name)
>>>>>>> 87ed3a50
            test.description = test_name
            self.compat_func_name = test_name
            yield test, library_name

            test = lambda x: self.kinetics_checkLibraryRatesAreReasonable(library)
            test_name = "Kinetics library {0}: check rates are reasonable?".format(library_name)
            test.description = test_name
            self.compat_func_name = test_name
            yield test, library_name

    def test_thermo(self):
        for group_name, group in self.database.thermo.groups.iteritems():
            test = lambda x: self.general_checkNodesFoundInTree(group_name, group)
            test_name = "Thermo groups {0}: nodes are in the tree with proper parents?".format(group_name)
            test.description = test_name
            self.compat_func_name = test_name
            yield test, group_name

            test = lambda x: self.general_checkGroupsNonidentical(group_name, group)
            test_name = "Thermo groups {0}: nodes are nonidentical?".format(group_name)
            test.description = test_name
            self.compat_func_name = test_name
            yield test, group_name

            test = lambda x: self.general_checkChildParentRelationships(group_name, group)
            test_name = "Thermo groups {0}: parent-child relationships are correct?".format(group_name)
            test.description = test_name
            self.compat_func_name = test_name
            yield test, group_name

            test = lambda x: self.general_checkSiblingsForParents(group_name, group)
            test_name = "Thermo groups {0}: sibling relationships are correct?".format(group_name)
            test.description = test_name
            self.compat_func_name = test_name
            yield test, group_name

            test = lambda x: self.general_checkCdAtomType(group_name, group)
            test_name = "Thermo groups {0}: Cd atomtype used correctly?".format(group_name)
            test.description = test_name
            self.compat_func_name = test_name
            yield test, group_name

            test = lambda x: self.general_checkSampleDescendsToGroup(group_name, group)
            test_name = "Thermo groups {0}: Entry is accessible?".format(group_name)
            test.description = test_name
            self.compat_func_name = test_name
            yield test, group_name

    def test_solvation(self):
        for group_name, group in self.database.solvation.groups.iteritems():
            test = lambda x: self.general_checkNodesFoundInTree(group_name, group)
            test_name = "Solvation groups {0}: nodes are in the tree with proper parents?".format(group_name)
            test.description = test_name
            self.compat_func_name = test_name
            yield test, group_name

            test = lambda x: self.general_checkGroupsNonidentical(group_name, group)
            test_name = "Solvation groups {0}: nodes are nonidentical?".format(group_name)
            test.description = test_name
            self.compat_func_name = test_name
            yield test, group_name

            test = lambda x: self.general_checkChildParentRelationships(group_name, group)
            test_name = "Solvation groups {0}: parent-child relationships are correct?".format(group_name)
            test.description = test_name
            self.compat_func_name = test_name
            yield test, group_name

            test = lambda x: self.general_checkSiblingsForParents(group_name, group)
            test_name = "Solvation groups {0}: sibling relationships are correct?".format(group_name)
            test.description = test_name
            self.compat_func_name = test_name
            yield test, group_name

            test = lambda x: self.general_checkCdAtomType(group_name, group)
            test_name = "Solvation groups {0}: Cd atomtype used correctly?".format(group_name)
            test.description = test_name
            self.compat_func_name = test_name
            yield test, group_name

            test = lambda x: self.general_checkSampleDescendsToGroup(group_name, group)
            test_name = "Solvation groups {0}: Entry is accessible?".format(group_name)
            test.description = test_name
            self.compat_func_name = test_name
            yield test, group_name

    def test_statmech(self):
        for group_name, group in self.database.statmech.groups.iteritems():
            test = lambda x: self.general_checkNodesFoundInTree(group_name, group)
            test_name = "Statmech groups {0}: nodes are in the tree with proper parents?".format(group_name)
            test.description = test_name
            self.compat_func_name = test_name
            yield test, group_name

            test = lambda x: self.general_checkGroupsNonidentical(group_name, group)
            test_name = "Statmech groups {0}: nodes are nonidentical?".format(group_name)
            test.description = test_name
            self.compat_func_name = test_name
            yield test, group_name

            test = lambda x: self.general_checkChildParentRelationships(group_name, group)
            test_name = "Statmech groups {0}: parent-child relationships are correct?".format(group_name)
            test.description = test_name
            self.compat_func_name = test_name
            yield test, group_name

            test = lambda x: self.general_checkSiblingsForParents(group_name, group)
            test_name = "Statmech groups {0}: sibling relationships are correct?".format(group_name)
            test.description = test_name
            self.compat_func_name = test_name
            yield test, group_name

            test = lambda x: self.general_checkCdAtomType(group_name, group)
            test_name = "Statmech groups {0}: Cd atomtype used correctly?".format(group_name)
            test.description = test_name
            self.compat_func_name = test_name
            yield test, group_name

            test = lambda x: self.general_checkSampleDescendsToGroup(group_name, group)
            test_name = "Statmech groups {0}: Entry is accessible?".format(group_name)
            test.description = test_name
            self.compat_func_name = test_name
            yield test, group_name

    def test_transport(self):
        for group_name, group in self.database.transport.groups.iteritems():
            test = lambda x: self.general_checkNodesFoundInTree(group_name, group)
            test_name = "Transport groups {0}: nodes are in the tree with proper parents?".format(group_name)
            test.description = test_name
            self.compat_func_name = test_name
            yield test, group_name

            test = lambda x: self.general_checkGroupsNonidentical(group_name, group)
            test_name = "Transport groups {0}: nodes are nonidentical?".format(group_name)
            test.description = test_name
            self.compat_func_name = test_name
            yield test, group_name

            test = lambda x: self.general_checkChildParentRelationships(group_name, group)
            test_name = "Transport groups {0}: parent-child relationships are correct?".format(group_name)
            test.description = test_name
            self.compat_func_name = test_name
            yield test, group_name

            test = lambda x: self.general_checkSiblingsForParents(group_name, group)
            test_name = "Transport groups {0}: sibling relationships are correct?".format(group_name)
            test.description = test_name
            self.compat_func_name = test_name
            yield test, group_name

            test = lambda x: self.general_checkCdAtomType(group_name, group)
            test_name = "Transport groups {0}: Cd, CS, CO, and Cdd atomtype used correctly?".format(group_name)
            test.description = test_name
            self.compat_func_name = test_name
            yield test, group_name

            test = lambda x: self.general_checkSampleDescendsToGroup(group_name, group)
            test_name = "Transport groups {0}: Entry is accessible?".format(group_name)
            test.description = test_name
            self.compat_func_name = test_name
            yield test, group_name


    # These are the actual tests, that don't start with a "test_" name:
    def kinetics_checkCorrectNumberofNodesInRules(self, family_name):
        """
        This test ensures that each rate rule contains the proper number of nodes according to the family it originates.
        """
        family = self.database.kinetics.families[family_name]
        expectedNumberNodes = len(family.getRootTemplate())
        for label, entries in family.rules.entries.iteritems():
            for entry in entries:
                nodes = label.split(';')
                nose.tools.assert_equal(len(nodes), expectedNumberNodes, "Wrong number of groups or semicolons in family {family} rule {entry}.  Should be {num_nodes}".format(family=family_name, entry=entry, num_nodes=expectedNumberNodes))

    def kinetics_checkNodesInRulesFoundInGroups(self, family_name):
        """
        This test ensures that each rate rule contains nodes that exist in the groups and that they match the order of the forwardTemplate.
        """
        family = self.database.kinetics.families[family_name]

        # List of the each top node's descendants (including the top node)
        topDescendants = []
        for topNode in family.getRootTemplate():
            nodes = [topNode]
            nodes.extend(family.groups.descendants(topNode))
            topDescendants.append(nodes)

        topGroupOrder = ';'.join(topNode.label for topNode in family.getRootTemplate())

        for label, entries in family.rules.entries.iteritems():
            for entry in entries:
                nodes = label.split(';')
                for i, node in enumerate(nodes):
                    nose.tools.assert_true(node in family.groups.entries, "In {family} family, no group definition found for label {label} in rule {entry}".format(family=family_name, label=node, entry=entry))
                    nose.tools.assert_true(family.groups.entries[node] in topDescendants[i], "In {family} family, rule {entry} was found with groups out of order.  The correct order for a rule should be subgroups of {top}.".format(family=family_name, entry=entry, top=topGroupOrder))

    def kinetics_checkGroupsFoundInTree(self, family_name):
        """
        This test checks whether groups are found in the tree, with proper parents.
        """
        family = self.database.kinetics.families[family_name]
        for nodeName, nodeGroup in family.groups.entries.iteritems():
            nose.tools.assert_false('[' in nodeName or ']' in nodeName, "Group {group} in {family} family contains square brackets [ ] in the label, which are not allowed.".format(group=nodeName, family=family_name))
            ascendParent = nodeGroup
            # Check whether the node has proper parents unless it is the top reactant or product node
            while ascendParent not in family.groups.top and ascendParent not in family.forwardTemplate.products:
                child = ascendParent
                ascendParent = ascendParent.parent
                nose.tools.assert_true(ascendParent is not None, "Group {group} in {family} family was found in the tree without a proper parent.".format(group=child, family=family_name))
                nose.tools.assert_true(child in ascendParent.children, "Group {group} in {family} family was found in the tree without a proper parent.".format(group=nodeName, family=family_name))
                nose.tools.assert_false(child is ascendParent, "Group {group} in {family} family is a parent to itself".format(group=nodeName, family=family_name))

    def kinetics_checkGroupsNonidentical(self, family_name):
        """
        This test checks that the groups are non-identical.
        """
        from rmgpy.data.base import Database
        originalFamily = self.database.kinetics.families[family_name]
        family = Database()
        family.entries = originalFamily.groups.entries
        entriesCopy = copy(family.entries)
        for nodeName, nodeGroup in family.entries.iteritems():
            del entriesCopy[nodeName]
            for nodeNameOther, nodeGroupOther in entriesCopy.iteritems():
                nose.tools.assert_false(family.matchNodeToNode(nodeGroup, nodeGroupOther), "Group {group} in {family} family was found to be identical to group {groupOther}".format(group=nodeName, family=family_name, groupOther=nodeNameOther))

    def kinetics_checkChildParentRelationships(self, family_name):
        """
        This test checks that groups' parent-child relationships are correct in the database.
        """
        from rmgpy.data.base import Database
        originalFamily = self.database.kinetics.families[family_name]
        family = Database()
        family.entries = originalFamily.groups.entries
        for nodeName, childNode in family.entries.iteritems():
            #top nodes and product nodes don't have parents by definition, so they get an automatic pass:
            if childNode in originalFamily.groups.top or childNode in originalFamily.forwardTemplate.products: continue
            parentNode = childNode.parent

            if parentNode is None:
                # This is a mistake in the database, but it should be caught by kinetics_checkGroupsFoundInTree
                # so rather than report it twice or crash, we'll just silently carry on to the next node.
                continue
            elif parentNode in originalFamily.forwardTemplate.products:
                #This is a product node made by training reactions which we do not need to heck
                continue
            # Check whether the node has proper parents unless it is the top reactant or product node
            # The parent should be more general than the child
            nose.tools.assert_true(family.matchNodeToChild(parentNode, childNode),
                            "In {family} family, group {parent} is not a proper parent of its child {child}.".format(family=family_name, parent=parentNode, child=nodeName))

            #check that parentNodes which are LogicOr do not have an ancestor that is a Group
            #If it does, then the childNode must also be a child of the ancestor
            if isinstance(parentNode.item, LogicOr):
                ancestorNode = parentNode
                while ancestorNode not in originalFamily.groups.top and isinstance(ancestorNode.item, LogicOr):
                    ancestorNode = ancestorNode.parent
                if isinstance(ancestorNode.item, Group):
                    nose.tools.assert_true(family.matchNodeToChild(ancestorNode, childNode),
                                    "In {family} family, group {ancestor} is not a proper ancestor of its child {child}.".format(family=family_name, ancestor=ancestorNode, child=nodeName))

    def kinetics_checkSiblingsForParents(self, family_name):
        """
        This test checks that siblings in a tree are not actually parent/child

        See general_checkSiblingsForParents comments for more detailed description
        of the test.
        """
        from rmgpy.data.base import Database
        originalFamily = self.database.kinetics.families[family_name]
        family = Database()
        family.entries = originalFamily.groups.entries
        for nodeName, node in family.entries.iteritems():
            #Some families also construct a 2-level trees for the products
            #(root with all entries down one level) We don't care about this
            #tree as it is not used in searching, so we ignore products
            if node in originalFamily.forwardTemplate.products: continue
            for index, child1 in enumerate(node.children):
                for child2 in node.children[index+1:]:
                    nose.tools.assert_false(family.matchNodeToChild(child1, child2),
                                            "In family {0}, node {1} is a parent of {2}, but they are written as siblings.".format(family_name, child1, child2))

    def kinetics_checkAdjlistsNonidentical(self, database):
        """
        This test checks whether adjacency lists of reactants in a KineticsDepository or KineticsLibrary database object are nonidentical.
        """
        speciesDict = {}
        entries = database.entries.values()
        for entry in entries:
            for reactant in entry.item.reactants:
                if reactant.label not in speciesDict:
                    speciesDict[reactant.label] = reactant

            for product in entry.item.products:
                if product.label not in speciesDict:
                    speciesDict[product.label] = product

        # Go through all species to make sure they are nonidentical
        speciesList = speciesDict.values()
        labeledAtoms = [species.molecule[0].getLabeledAtoms() for species in speciesList]
        for i in range(len(speciesList)):
            for j in range(i+1,len(speciesList)):
                    initialMap = {}
                    try:
                        atom_labels = set(list(labeledAtoms[i].keys()) + 
                                                list(labeledAtoms[j].keys()))
                        for atomLabel in atom_labels:
                            initialMap[labeledAtoms[i][atomLabel]] = labeledAtoms[j][atomLabel]
                    except KeyError:
                        # atom labels did not match, therefore not a match
                        continue

                    nose.tools.assert_false(speciesList[i].molecule[0].isIsomorphic(speciesList[j].molecule[0], initialMap), "Species {0} and species {1} in {2} database were found to be identical.".format(speciesList[i].label,speciesList[j].label,database.label))

<<<<<<< HEAD
    def kinetics_checkLibraryRateUnits(self, library):
        """
        This test ensures that every library reaction has acceptable units on the A factor.
=======
    def kinetics_checkRateUnitsAreCorrect(self, database, tag='library'):
        """
        This test ensures that every reaction has acceptable units on the A factor.
>>>>>>> 87ed3a50
        """
        boo = False

        dimensionalities = {
            1: (1 / pq.s).dimensionality ,
            2: (pq.m**3 / pq.mole / pq.s).dimensionality,
            3: ((pq.m**6) / (pq.mole**2) / pq.s).dimensionality,
        }

<<<<<<< HEAD
        for entry in library.entries.values():
            k = entry.data
            rxn = entry.item
            molecularity = len(rxn.reactants)
            surface_reactants = sum([1 for s in rxn.reactants if s.containsSurfaceSite()])
            try:

                if isinstance(k, rmgpy.kinetics.StickingCoefficient):
                    "Should be dimensionless"
                    A = k.A
                    if A.units:
                        boo = True
                        logging.error('Reaction {0} from {1} {2}, has invalid units {3}'.format(rxn, tag, database.label, A.units))
                elif isinstance(k, rmgpy.kinetics.SurfaceArrhenius):
                    A = k.A
                    expected = copy(dimensionalities[molecularity])
                    # for each surface reactant but one, switch from (m3/mol) to (m2/mol)
                    expected[pq.m] -= (surface_reactants-1)
                    if pq.Quantity(1.0, A.units).simplified.dimensionality != expected :
                        boo = True
                        logging.error('Reaction {0} from {1} {2}, has invalid units {3}'.format(rxn, tag, database.label, A.units))
                elif isinstance(k, rmgpy.kinetics.Arrhenius): # (but not SurfaceArrhenius, which came first)
                    A = k.A
                    if pq.Quantity(1.0, A.units).simplified.dimensionality != dimensionalities[molecularity]:
                        boo = True
                        logging.error('library reaction {0} from library {1}, has invalid units {2}'.format(rxn, library.label, A.units))
=======
        for entry in database.entries.values():
            k = entry.data
            rxn = entry.item
            molecularity = len(rxn.reactants)
            try:
                if isinstance(k, rmgpy.kinetics.Arrhenius):
                    A = k.A
                    if pq.Quantity(1.0, A.units).simplified.dimensionality != dimensionalities[molecularity]:
                        boo = True
                        logging.error('Reaction {0} from {1} {2}, has invalid units {3}'.format(rxn, tag, database.label, A.units))
>>>>>>> 87ed3a50
                elif isinstance(k, (rmgpy.kinetics.Lindemann, rmgpy.kinetics.Troe )):
                    A = k.arrheniusHigh.A
                    if pq.Quantity(1.0, A.units).simplified.dimensionality != dimensionalities[molecularity]:
                        boo = True
<<<<<<< HEAD
                        logging.error('library reaction {0} from library {1}, has invalid high-pressure limit units {2}'.format(rxn, library.label, A.units))
=======
                        logging.error('Reaction {0} from {1} {2}, has invalid high-pressure limit units {3}'.format(rxn, tag, database.label, A.units))
>>>>>>> 87ed3a50
                elif isinstance(k, (rmgpy.kinetics.Lindemann, rmgpy.kinetics.Troe, rmgpy.kinetics.ThirdBody)):
                    A = k.arrheniusLow.A
                    if pq.Quantity(1.0, A.units).simplified.dimensionality != dimensionalities[molecularity+1]:
                        boo = True
<<<<<<< HEAD
                        logging.error('library reaction {0} from library {1}, has invalid low-pressure limit units {2}'.format(rxn, library.label, A.units))
=======
                        logging.error('Reaction {0} from {1} {2}, has invalid low-pressure limit units {3}'.format(rxn, tag, database.label, A.units))
>>>>>>> 87ed3a50
                elif hasattr(k, 'highPlimit') and k.highPlimit is not None:
                    A = k.highPlimit.A
                    if pq.Quantity(1.0, A.units).simplified.dimensionality != dimensionalities[molecularity-1]:
                        boo = True
                        logging.error(
<<<<<<< HEAD
                            'library reaction {0} from library {1}, has invalid high-pressure limit units {2}'.format(rxn, library.label, A.units))
=======
                            'Reaction {0} from {1} {2}, has invalid high-pressure limit units {3}'.format(rxn, tag, database.label, A.units))
>>>>>>> 87ed3a50
                elif isinstance(k, rmgpy.kinetics.MultiArrhenius):
                    for num, arrhenius in enumerate(k.arrhenius):
                        A = arrhenius.A
                        if pq.Quantity(1.0, A.units).simplified.dimensionality != dimensionalities[molecularity]:
                            boo = True
                            logging.error(
<<<<<<< HEAD
                                'library reaction {0} from library {1}, has invalid units {2} on rate expression {3}'.format(
                                    rxn, library.label, A.units, num+1)
=======
                                'Reaction {0} from {1} {2}, has invalid units {3} on rate expression {4}'.format(
                                    rxn, tag, database.label, A.units, num + 1)
>>>>>>> 87ed3a50
                            )

                elif isinstance(k, rmgpy.kinetics.PDepArrhenius):
                    for pa, arrhenius in zip(k.pressures.value_si, k.arrhenius):
                        P = rmgpy.quantity.Pressure(1, k.pressures.units)
                        P.value_si = pa

                        if isinstance(arrhenius, rmgpy.kinetics.MultiArrhenius):
                            # A PDepArrhenius may have MultiArrhenius within it
                            # which is distinct (somehow) from MultiPDepArrhenius
                            for num, arrhenius2 in enumerate(arrhenius.arrhenius):
                                A = arrhenius2.A
                                if pq.Quantity(1.0, A.units).simplified.dimensionality != dimensionalities[molecularity]:
                                    boo = True
                                    logging.error(
<<<<<<< HEAD
                                        'library reaction {0} from library {1}, has invalid units {2} on {2!r} rate expression {3}'.format(
                                            rxn, library.label, P, A.units, num + 1)
=======
                                        'Reaction {0} from {1} {2}, has invalid units {3} on {4!r} rate expression {5}'.format(
                                            rxn, tag, database.label, A.units, P, num + 1)
>>>>>>> 87ed3a50
                                    )
                        else:
                            A = arrhenius.A
                            if pq.Quantity(1.0, A.units).simplified.dimensionality != dimensionalities[molecularity]:
                                boo = True
                                logging.error(
<<<<<<< HEAD
                                    'library reaction {0} from library {1}, has invalid {2!r} units {3}'.format(
                                        rxn, library.label, P, A.units)
=======
                                    'Reaction {0} from {1} {2}, has invalid {3!r} units {4}'.format(
                                        rxn, tag, database.label, P, A.units)
>>>>>>> 87ed3a50
                                )

                elif isinstance(k, rmgpy.kinetics.MultiPDepArrhenius):
                    for num, k2 in enumerate(k.arrhenius):
                        for pa, arrhenius in zip(k2.pressures.value_si, k2.arrhenius):
                            P = rmgpy.quantity.Pressure(1, k2.pressures.units)
                            P.value_si = pa
                            if isinstance(arrhenius, rmgpy.kinetics.MultiArrhenius):
                                # A MultiPDepArrhenius may have MultiArrhenius within it
                                for arrhenius2 in arrhenius.arrhenius:
                                    A = arrhenius2.A
                                    if pq.Quantity(1.0, A.units).simplified.dimensionality != dimensionalities[
                                        molecularity]:
                                        boo = True
                                        logging.error(
<<<<<<< HEAD
                                            'library reaction {0} from library {1}, has invalid units {2} on {3!r} rate expression {4!r}'.format(
                                                rxn, library.label, A.units, P, arrhenius2)
=======
                                            'Reaction {0} from {1} {2}, has invalid units {3} on {4!r} rate expression {5!r}'.format(
                                                rxn, tag, database.label, A.units, P, arrhenius2)
>>>>>>> 87ed3a50
                                        )
                            else:
                                A = arrhenius.A
                                if pq.Quantity(1.0, A.units).simplified.dimensionality != dimensionalities[
                                    molecularity]:
                                    boo = True
                                    logging.error(
<<<<<<< HEAD
                                        'library reaction {0} from library {1}, has invalid {2!r} units {3} in rate expression {4}'.format(
                                        rxn, library.label, P, A.units, num)
=======
                                        'Reaction {0} from {1} {2}, has invalid {3!r} units {4} in rate expression {5}'.format(
                                        rxn, tag, database.label, P, A.units, num)
>>>>>>> 87ed3a50
                                    )


                elif isinstance(k, rmgpy.kinetics.Chebyshev):
                    if pq.Quantity(1.0, k.kunits).simplified.dimensionality != dimensionalities[molecularity]:
                        boo = True
                        logging.error(
<<<<<<< HEAD
                            'library reaction {0} from library {1}, has invalid units {2}'.format(
                                rxn, library.label, k.kunits)
                        )

                else:
                    logging.warning('library reaction {0} from library {1}, did not have units checked.'.format(rxn, library.label))
            except:
                logging.error("Error when checking units on reaction {0} from library {1} with rate expression {2!r}.".format(rxn, library.label, k))
                raise
        if boo:
            raise ValueError('library {0} has some incorrect units'.format(library.label))
=======
                            'Reaction {0} from {1} {2}, has invalid units {3}'.format(
                                rxn, tag, database.label, k.kunits)
                        )

                else:
                    logging.warning('Reaction {0} from {1} {2}, did not have units checked.'.format(rxn, tag, database.label))
            except:
                logging.error("Error when checking units on reaction {0} from {1} {2} with rate expression {3!r}.".format(rxn, tag, database.label, k))
                raise
        if boo:
            raise ValueError('{0} {1} has some incorrect units'.format(tag.capitalize(), database.label))
>>>>>>> 87ed3a50

    def kinetics_checkLibraryRatesAreReasonable(self, library):
        """
        This test ensures that every library reaction has reasonable kinetics at 1000 K, 1 bar
        """
        T = 1000.0 #K
        P = 100000.0 # 1 bar in Pa
        Na = 6.022*10**23 #molecules/mol
        mHrad = 1.6737236e-27 #kg
        Hrad_diam = 2.4e-10 #m
        kB = 1.38064852e-23 #m2 * kg *s^-2 * K^-1
        h = 6.62607004e-34 #m2 kg / s
        boo = False
        TST_limit = (kB*T)/h
        collision_limit = Na*np.pi*Hrad_diam**2*np.sqrt(8*kB*T/(np.pi*mHrad/2))
        for entry in library.entries.values():
            if entry.item.isSurfaceReaction():
                # Don't check surface reactions
                continue
            k = entry.data.getRateCoefficient(T,P)
            rxn = entry.item
            if k < 0:
                boo = True
                logging.error('library reaction {0} from library {1}, had a negative rate at 1000 K, 1 bar'.format(rxn,library.label))
            if len(rxn.reactants) == 1 and not rxn.allow_max_rate_violation:
                if k > TST_limit:
                    boo = True
                    logging.error('library reaction {0} from library {1}, exceeds the TST limit at 1000 K, 1 bar of {2} mol/(m3*s) at {3} mol/(m3*s) and did not have allow_max_rate_violation=True'.format(rxn,library.label,TST_limit,k))
            elif len(rxn.reactants) == 2 and not rxn.allow_max_rate_violation:
                if k > collision_limit:
                    boo = True
                    logging.error('library reaction {0} from library {1}, exceeds the collision limit at 1000 K, 1 bar of {2} mol/(m3*s) at {3} mol/(m3*s) and did not have allow_max_rate_violation=True'.format(rxn,library.label,collision_limit,k)) 
        if boo:
            raise ValueError('library {0} has unreasonable rates'.format(library.label))
                
    def kinetics_checkReactantAndProductTemplate(self, family_name):
        """
        This test checks whether the reactant and product templates within a family are correctly defined.
        For a reversible family, the reactant and product templates must have matching labels.
        For a non-reversible family, the reactant and product templates must have non-matching labels, otherwise overwriting may occur.
        """
        family = self.database.kinetics.families[family_name]
        if family.ownReverse:
            nose.tools.assert_equal(family.forwardTemplate.reactants, family.forwardTemplate.products)
        else:
            reactant_labels = [reactant.label for reactant in family.forwardTemplate.reactants]
            product_labels = [product.label for product in family.forwardTemplate.products]
            for reactant_label in reactant_labels:
                for product_label in product_labels:
                    nose.tools.assert_false(reactant_label==product_label, "Reactant label {0} matches that of product label {1} in a non-reversible family template.  Please rename product label.".format(reactant_label,product_label))

    def kinetics_checkCdAtomType(self, family_name):
        """
        This test checks that groups containing Cd, CO, CS and Cdd atomtypes are used
        correctly according to their strict definitions
        """
        family = self.database.kinetics.families[family_name]
        targetLabel=['Cd', 'CO', 'CS', 'Cdd']
        targetAtomTypes=[atomTypes[x] for x in targetLabel]

        #ignore product entries that get created from training reactions
        ignore=[]
        if not family.ownReverse:
            for product in family.forwardTemplate.products:
                ignore.append(product)
                ignore.extend(product.children)
        else: ignore=[]

        for entryName, entry in family.groups.entries.iteritems():
            #ignore products
            if entry in ignore: continue
            #ignore LogicOr groups
            if isinstance(entry.item, Group):
                for index, atom in enumerate(entry.item.atoms):
                    for atomtype1 in atom.atomType:
                        if atomtype1 in targetAtomTypes:
                            break
                    #If Cd not found in atomTypes, go to next atom
                    else: continue
                    #Create list of all the atomTypes that should be present in addition or instead of Cd
                    correctAtomList=[]
                    num_of_Dbonds=sum([1 if x.order[0] is 'D' and len(x.order)==1 else 0 for x in atom.bonds.values()])
                    if num_of_Dbonds == 2:
                        correctAtomList.append('Cdd')
                    elif num_of_Dbonds == 1:
                        for ligand, bond in atom.bonds.iteritems():
                            #Ignore ligands that are not double bonded
                            if any([abs(2-order) < 1e-7 for order in bond.order]):
                                for ligAtomType in ligand.atomType:
                                    if ligand.atomType[0].isSpecificCaseOf(atomTypes['O']): correctAtomList.append('CO')
                                    elif ligand.atomType[0].isSpecificCaseOf(atomTypes['S']): correctAtomList.append('CS')

                    #remove duplicates from correctAtom:
                    correctAtomList=list(set(correctAtomList))
                    for correctAtom in correctAtomList:
                        nose.tools.assert_true(atomTypes[correctAtom] in atom.atomType,
                                               """In family {0}, node {1} is missing the atomtype {2} in atom {3} and may be misusing the atomtype Cd, CO, CS, or Cdd.
The following adjList may have atoms in a different ordering than the input file:
{4}
                                            """.format(family_name, entry, correctAtom, index+1, entry.item.toAdjacencyList()))

    def kinetics_checkUnimolecularGroups(self,family_name):
        """
        This test goes through all unimolecular groups that have more than one top level, top level groups
        that overlap with family.reactant are assumed to be backbones(contains the whole reactant molecule)
        and the other top levels are assumedto be endgroups

        the following are format requirements are checked:
        1)endgroup entries hav exactly the same labels as their top level entry
        2)backbone groups have all labels that endgroups have
        3)backbone groups have labels tracing between the endgroups that follow the shortest path
        4)The end subgraph inside each backbone is exactly the same as the top level of the correspodning end tree
        """

        def getEndFromBackbone(backbone, endLabels):
            """
            :param backbone: :class: Entry for a backbone of molecule
            :param endLabels: Labels in the end groups
            :return: A subgraph representing the end group of the molecule
            """
            #make copy for manipulation
            copyGroup = backbone.item.copy(True)

            #Find the endGroup atoms
            for atom in copyGroup.atoms:
                if atom.label in endLabels:
                    midAtom = atom
                    break

            #find the bonds to break
            bondsToBreak = []
            for atom2, bond in midAtom.bonds.iteritems():
                if atom2.label is None or atom2.label not in endLabels: #
                    bondsToBreak.append(bond)


            for bond in bondsToBreak:
                copyGroup.removeBond(bond)

            #split group into end and backbone fragment
            groups = copyGroup.split()

            #verify group was split correctly and identify the correct end group
            endLabels = set(endLabels)
            for group in groups:
                groupLabels = set(atom.label for atom in group.atoms)
                groupLabels.discard('')
                if endLabels == groupLabels:
                    break
            else:
                raise Exception("Group {0} not split correctly".format(backbone.label))

            return group
        #################################################################################
        family = self.database.kinetics.families[family_name]

        backbone =  family.getBackboneRoots()[0]

        endGroups = family.getEndRoots()

        endLabels = {}
        for endGroup in endGroups:
            labels = []
            for atom in endGroup.item.atoms:
                if atom.label:
                    labels.append(atom.label)
            endLabels[endGroup] = set(labels)

        #get boundary atoms to test that backbones have labels between end groups
        nose.tools.assert_is_not_none(family.boundaryAtoms)

        # set of all end_labels should be backbone label
        backboneLabel = set([])
        for end_label in endLabels.itervalues():
            for label in end_label:
                backboneLabel.add(label)

        #define types of errors
        A = [] #end groups have too many labels
        B = [] #end group lacks necessary label
        C = [] #backbone missing end group labels
        D = [] #backbone missing labels in between groups
        E = [] #backbone tries to define atoms inside end groups
        for group_name, entry in family.groups.entries.iteritems():
            if isinstance(entry.item, Group):
                group = entry.item
                if backbone in family.ancestors(entry):
                    for atom in group.atoms:
                        if atom.label: presentLabels.add(atom.label)
                    #Check C
                    for endGroup, labels in endLabels.iteritems():
                        if not labels.issubset(presentLabels):
                            C.append([endGroup, entry])
                    #check D
                    midAtoms = [group.getLabeledAtom(x) for x in family.boundaryAtoms]
                    pathAtoms = find_shortest_path(midAtoms[0], midAtoms[1])
                    for atom in pathAtoms:
                        if not atom.label:
                            D.append([backbone, entry])
                            break
                    #check E
                    for endGroup, labels in endLabels.iteritems():
                        endFromBackbone = getEndFromBackbone(entry, labels)
                        presentLabels = endFromBackbone.getLabeledAtoms()
                        presentLabels = set(presentLabels.keys())
                        if labels == presentLabels:
                            if not endGroup.item.isIdentical(endFromBackbone):
                                E.append([endGroup, entry])
                        else: raise Exception("Group {0} has split into end group {1}, but does not match any root".format(entry.label, endFromBackbone.toAdjacencyList()))

                else:
                    presentLabels = set([])
                    for endNode, labelledAtoms in endLabels.iteritems():
                        if endNode in family.ancestors(entry):
                            for atom in group.atoms:
                                if atom.label: presentLabels.add(atom.label)
                            #Check A
                            if not presentLabels.issubset(labelledAtoms):
                                A.append([endNode, entry])
                            #Check B
                            if not labelledAtoms.issubset(presentLabels):
                                B.append([endNode, entry])


        #print outputs
        if A != []:
            s = "These end groups have extra labels that their top level end group do not have:"+"\n [root group, error group]"
            for x in A:
                s += '\n'+str(x)
            nose.tools.assert_true(False,s)
        if B != []:
            s = "These end groups are missing labels that their top level end group have:"+"\n [root group, error group]"
            for x in B:
                s += '\n'+str(x)
            nose.tools.assert_true(False,s)
        if C != []:
            s = "These backbone groups are missing labels that are in the end groups:"+"\n [root group, error group]"
            for x in C:
                s += '\n'+str(x)
            nose.tools.assert_true(False,s)
        if D != []:
            s = "These backbone groups are missing labels along the path atoms:"+"\n [root group, error group]"
            for x in D:
                s += '\n'+str(x)
            nose.tools.assert_true(False,s)
        if E != []:
            s = "These backbone have end subgraphs that don't match a root:"+"\n [root group, error group]"
            for x in E:
                s += '\n'+str(x)
            nose.tools.assert_true(False,s)

    def kinetics_checkSampleDescendsToGroup(self, family_name):
        """
        This test first creates a sample :class:Molecule from a :class:Group. Then it checks
        that this molecule hits the original group or a child when it descends down the tree.
        """
        family = self.database.kinetics.families[family_name]

        #ignore any products
        ignore=[]
        if not family.ownReverse:
            for product in family.forwardTemplate.products:
                ignore.append(product)
                ignore.extend(product.children)
        else: ignore=[]

        #If family is backbone archetype, then we need to merge groups before descending
        roots = family.groups.top
        if len(roots) > len(family.forwardTemplate.reactants):
            backboneRoots = family.getBackboneRoots()
            allBackboneGroups = []
            for backboneRoot in backboneRoots:
                allBackboneGroups.extend(family.getTopLevelGroups(backboneRoot))
            #list of numbered of labelled atoms for allBackboneGroups
            backboneSizes = [len(backbone.item.getLabeledAtoms()) for backbone in allBackboneGroups]

            #pick a backbone that is two labelled atoms larger than the smallest
            if min(backboneSizes) + 2 in backboneSizes:
                backboneSample = allBackboneGroups[backboneSizes.index(min(backboneSizes) + 2)]
            #or if it doesn't exist, pick the largest backbone
            else:
                backboneSample = allBackboneGroups[backboneSizes.index(max(backboneSizes))]
            mergesNecessary = True
        else: mergesNecessary = False

        #If atom has too many benzene rings, we currently have trouble making sample atoms
        skipped = []

        for entryName, entry in family.groups.entries.iteritems():
            if entry in ignore: continue
            elif isinstance(entry.item, Group):
                ancestors=family.ancestors(entry)
                if ancestors: root = ancestors[-1] #top level root will be last one in ancestors
                else: root = entry
                try:
                    if mergesNecessary and root not in backboneRoots: #we may need to merge
                        mergedGroup = backboneSample.item.mergeGroups(entry.item)
                        sampleMolecule = mergedGroup.makeSampleMolecule()
                    else:
                        sampleMolecule = entry.item.makeSampleMolecule()

                    #test accessibility here
                    atoms = sampleMolecule.getLabeledAtoms()
                    match = family.groups.descendTree(sampleMolecule, atoms, strict=True, root = root)
                    nose.tools.assert_is_not_none(match, "Group {0} does not match its root node, {1}".format(entryName, root.label))
                    nose.tools.assert_in(entry, [match]+family.groups.ancestors(match), """In group {0}, a sample molecule made from node {1} returns node {2} when descending the tree.
Sample molecule AdjList:
{3}

Origin Group AdjList:
{4}{5}{6}

Matched group AdjList:
{7}
        """.format(family_name,
                   entry.label,
                   match.label,
                   sampleMolecule.toAdjacencyList(),
                   entry.item.toAdjacencyList(),
                   "\n\nBackbone Group Adjlist:\n" + backboneSample.label +'\n' if mergesNecessary and root not in backboneRoots else '',
                   backboneSample.item.toAdjacencyList() if mergesNecessary and root not in backboneRoots else '',
                   match.item.toAdjacencyList()))

                except UnexpectedChargeError, e:
                     nose.tools.assert_true(False, """In family {0}, a sample molecule made from node {1} returns an unexpectedly charged molecule:
Sample molecule AdjList:
{2}

Origin Group AdjList:
{3}{4}{5}""".format(family_name,
                    entry.label,
                    e.graph.toAdjacencyList(),
                    entry.item.toAdjacencyList(),
                    "\n\nBackbone Group Adjlist:\n" + backboneSample.label +'\n' if mergesNecessary and root not in backboneRoots else '',
                    backboneSample.item.toAdjacencyList() if mergesNecessary and root not in backboneRoots else '')
                    )

                except ImplicitBenzeneError:
                    skipped.append(entryName)

        #print out entries skipped from exception we can't currently handle
        if skipped:
            print "These entries were skipped because too big benzene rings or has nitrogen sample atom:"
            for entryName in skipped:
                print entryName

    def general_checkNodesFoundInTree(self, group_name, group):
        """
        This test checks whether nodes are found in the tree, with proper parents.
        """
        for nodeName, nodeGroup in group.entries.iteritems():
            ascendParent = nodeGroup
            # Check whether the node has proper parents unless it is the top reactant or product node
            while ascendParent not in group.top:
                child = ascendParent
                ascendParent = ascendParent.parent
                nose.tools.assert_true(ascendParent is not None, "Node {node} in {group} group was found in the tree without a proper parent.".format(node=child, group=group_name))
                nose.tools.assert_true(child in ascendParent.children, "Node {node} in {group} group was found in the tree without a proper parent.".format(node=nodeName, group=group_name))
                nose.tools.assert_false(child is ascendParent, "Node {node} in {group} is a parent to itself".format(node=nodeName, group=group_name))

    def general_checkGroupsNonidentical(self, group_name, group):
        """
        This test checks whether nodes found in the group are nonidentical.
        """
        entriesCopy = copy(group.entries)
        for nodeName, nodeGroup in group.entries.iteritems():
            del entriesCopy[nodeName]
            for nodeNameOther, nodeGroupOther in entriesCopy.iteritems():
                group.matchNodeToNode(nodeGroup,nodeGroupOther)
                nose.tools.assert_false(group.matchNodeToNode(nodeGroup, nodeGroupOther), "Node {node} in {group} group was found to be identical to node {nodeOther}".format(node=nodeName, group=group_name, nodeOther=nodeNameOther))

    def general_checkChildParentRelationships(self, group_name, group):
        """
        This test checks that nodes' parent-child relationships are correct in the database.
        """
        for nodeName, childNode in group.entries.iteritems():
            #top nodes and product nodes don't have parents by definition, so they get an automatic pass:
            if childNode in group.top: continue
            parentNode = childNode.parent
            # Check whether the node has proper parents unless it is the top reactant or product node
            # The parent should be more general than the child
            nose.tools.assert_true(group.matchNodeToChild(parentNode, childNode),
                            "In {group} group, node {parent} is not a proper parent of its child {child}.".format(group=group_name, parent=parentNode, child=nodeName))

            #check that parentNodes which are LogicOr do not have an ancestor that is a Group
            #If it does, then the childNode must also be a child of the ancestor
            if isinstance(parentNode.item, LogicOr):
                ancestorNode = parentNode
                while ancestorNode not in group.top and isinstance(ancestorNode.item, LogicOr):
                    ancestorNode = ancestorNode.parent
                if isinstance(ancestorNode.item, Group):
                    nose.tools.assert_true(group.matchNodeToChild(ancestorNode, childNode),
                                    "In {group} group, node {ancestor} is not a proper ancestor of its child {child}.".format(group=group_name, ancestor=ancestorNode, child=nodeName))

    def general_checkSiblingsForParents(self, group_name, group):
        """
        This test checks that siblings in a tree are not actually parent/child.

        For example in a tree:

        L1. A
            L2. B
            L2. C

        This tests that C is not a child of B, which would make C inaccessible because
        we always match B first.

        We do not check that B is not a child of C becausethat does not cause accessibility
        problems and may actually be necessary in some trees. For example, in the polycyclic
        thermo groups B might be a tricyclic and C a bicyclic parent. Currently there is no
        way to writes a bicyclic group that excludes an analogous tricyclic.
        """
        for nodeName, node in group.entries.iteritems():
            for index, child1 in enumerate(node.children):
                for child2 in node.children[index+1:]:
                    nose.tools.assert_false(group.matchNodeToChild(child1, child2),
                                            "In {0} group, node {1} is a parent of {2}, but they are written as siblings.".format(group_name, child1, child2))
    def general_checkCdAtomType(self, group_name, group):
        """
        This test checks that groups containing Cd, CO, CS and Cdd atomtypes are used
        correctly according to their strict definitions
        """
        targetLabel=['Cd', 'CO', 'CS', 'Cdd']
        targetAtomTypes=[atomTypes[x] for x in targetLabel]

        for entryName, entry in group.entries.iteritems():
            if isinstance(entry.item, Group):
                for index, atom in enumerate(entry.item.atoms):
                    for atomtype1 in atom.atomType:
                        if atomtype1 in targetAtomTypes:
                            break
                    #If Cd not found in atomTypes, go to next atom
                    else: continue
                    #figure out what the correct atomType is
                    correctAtomList=[]
                    num_of_Dbonds=sum([1 if x.order[0] is 'D' and len(x.order)==1 else 0 for x in atom.bonds.values()])
                    if num_of_Dbonds == 2:
                        correctAtomList.append('Cdd')
                    elif num_of_Dbonds == 1:
                        for ligand, bond in atom.bonds.iteritems():
                            #Ignore ligands that are not double bonded
                            if any([abs(2-order) < 1e-7 for order in bond.order]):
                                for ligAtomType in ligand.atomType:
                                    if ligand.atomType[0].isSpecificCaseOf(atomTypes['O']): correctAtomList.append('CO')
                                    elif ligand.atomType[0].isSpecificCaseOf(atomTypes['S']): correctAtomList.append('CS')

                    #remove duplicates from correctAtom:
                    correctAtomList=list(set(correctAtomList))
                    for correctAtom in correctAtomList:
                        nose.tools.assert_true(atomTypes[correctAtom] in atom.atomType,
                                                """In group {0}, node {1} is missing the atomtype {2} in atom {3} and may be misusing the atomtype Cd, CO, CS, or Cdd.
The following adjList may have atoms in a different ordering than the input file:
{4}
                                            """.format(group_name, entry, correctAtom, index+1, entry.item.toAdjacencyList()))

    def general_checkSampleDescendsToGroup(self, group_name, group):
        """
        This test first creates a sample :class:Molecule from a :class:Group. Then it checks
        that this molecule hits the original group or a child when it descends down the tree.
        """

        skipped = []
        for entryName, entry in group.entries.iteritems():
            try:
                if isinstance(entry.item, Group):
                    sampleMolecule = entry.item.makeSampleMolecule()

                    #for now ignore sample atoms that use nitrogen types
                    nitrogen = False
                    for atom in sampleMolecule.atoms:
                        if atom.isNitrogen(): nitrogen = True
                    if nitrogen:
                        skipped.append(entryName)
                        continue

                    atoms = sampleMolecule.getLabeledAtoms()
                    match = group.descendTree(sampleMolecule, atoms, strict=True)
                    nose.tools.assert_is_not_none(match, "Group {0} does not match its root node, {1}".format(entryName, group.top[0]))
                    nose.tools.assert_in(entry, [match]+group.ancestors(match), """In group {0}, a sample molecule made from node {1} returns node {2} when descending the tree.
Sample molecule AdjList:
{3}

Origin Group AdjList:
{4}

Matched group AdjList:
{5}
""".format(group_name,
           entry,
           match,
           sampleMolecule.toAdjacencyList(),
           entry.item.toAdjacencyList(),
           match.item.toAdjacencyList()))
            except UnexpectedChargeError, e:
                nose.tools.assert_true(False, """In family {0}, a sample molecule made from node {1} returns an unexpectedly charged molecule:
Sample molecule AdjList:
{2}

Origin Group AdjList:
{3}""".format(group_name,
                    entry.label,
                    e.graph.toAdjacencyList(),
                    entry.item.toAdjacencyList()))

            except ImplicitBenzeneError:
                skipped.append(entryName)

        #print out entries skipped from exception we can't currently handle
        if skipped:
            print "These entries were skipped because too big benzene rings or has nitrogen sample atom:"
            for entryName in skipped:
                print entryName

if __name__ == '__main__':
    nose.run(argv=[__file__, '-v', '--nologcapture'], defaultTest=__name__)<|MERGE_RESOLUTION|>--- conflicted
+++ resolved
@@ -122,13 +122,8 @@
             self.compat_func_name = test_name
             yield test, library_name
 
-<<<<<<< HEAD
-            test = lambda x: self.kinetics_checkLibraryRateUnits(library)
-            test_name = "Kinetics library {0}: check rates have OK units?".format(library_name)
-=======
             test = lambda x: self.kinetics_checkRateUnitsAreCorrect(library)
             test_name = "Kinetics library {0}: check rates have correct units?".format(library_name)
->>>>>>> 87ed3a50
             test.description = test_name
             self.compat_func_name = test_name
             yield test, library_name
@@ -444,15 +439,9 @@
 
                     nose.tools.assert_false(speciesList[i].molecule[0].isIsomorphic(speciesList[j].molecule[0], initialMap), "Species {0} and species {1} in {2} database were found to be identical.".format(speciesList[i].label,speciesList[j].label,database.label))
 
-<<<<<<< HEAD
-    def kinetics_checkLibraryRateUnits(self, library):
-        """
-        This test ensures that every library reaction has acceptable units on the A factor.
-=======
     def kinetics_checkRateUnitsAreCorrect(self, database, tag='library'):
         """
         This test ensures that every reaction has acceptable units on the A factor.
->>>>>>> 87ed3a50
         """
         boo = False
 
@@ -462,8 +451,7 @@
             3: ((pq.m**6) / (pq.mole**2) / pq.s).dimensionality,
         }
 
-<<<<<<< HEAD
-        for entry in library.entries.values():
+        for entry in database.entries.values():
             k = entry.data
             rxn = entry.item
             molecularity = len(rxn.reactants)
@@ -488,60 +476,31 @@
                     A = k.A
                     if pq.Quantity(1.0, A.units).simplified.dimensionality != dimensionalities[molecularity]:
                         boo = True
-                        logging.error('library reaction {0} from library {1}, has invalid units {2}'.format(rxn, library.label, A.units))
-=======
-        for entry in database.entries.values():
-            k = entry.data
-            rxn = entry.item
-            molecularity = len(rxn.reactants)
-            try:
-                if isinstance(k, rmgpy.kinetics.Arrhenius):
-                    A = k.A
-                    if pq.Quantity(1.0, A.units).simplified.dimensionality != dimensionalities[molecularity]:
-                        boo = True
                         logging.error('Reaction {0} from {1} {2}, has invalid units {3}'.format(rxn, tag, database.label, A.units))
->>>>>>> 87ed3a50
                 elif isinstance(k, (rmgpy.kinetics.Lindemann, rmgpy.kinetics.Troe )):
                     A = k.arrheniusHigh.A
                     if pq.Quantity(1.0, A.units).simplified.dimensionality != dimensionalities[molecularity]:
                         boo = True
-<<<<<<< HEAD
-                        logging.error('library reaction {0} from library {1}, has invalid high-pressure limit units {2}'.format(rxn, library.label, A.units))
-=======
                         logging.error('Reaction {0} from {1} {2}, has invalid high-pressure limit units {3}'.format(rxn, tag, database.label, A.units))
->>>>>>> 87ed3a50
                 elif isinstance(k, (rmgpy.kinetics.Lindemann, rmgpy.kinetics.Troe, rmgpy.kinetics.ThirdBody)):
                     A = k.arrheniusLow.A
                     if pq.Quantity(1.0, A.units).simplified.dimensionality != dimensionalities[molecularity+1]:
                         boo = True
-<<<<<<< HEAD
-                        logging.error('library reaction {0} from library {1}, has invalid low-pressure limit units {2}'.format(rxn, library.label, A.units))
-=======
                         logging.error('Reaction {0} from {1} {2}, has invalid low-pressure limit units {3}'.format(rxn, tag, database.label, A.units))
->>>>>>> 87ed3a50
                 elif hasattr(k, 'highPlimit') and k.highPlimit is not None:
                     A = k.highPlimit.A
                     if pq.Quantity(1.0, A.units).simplified.dimensionality != dimensionalities[molecularity-1]:
                         boo = True
                         logging.error(
-<<<<<<< HEAD
-                            'library reaction {0} from library {1}, has invalid high-pressure limit units {2}'.format(rxn, library.label, A.units))
-=======
                             'Reaction {0} from {1} {2}, has invalid high-pressure limit units {3}'.format(rxn, tag, database.label, A.units))
->>>>>>> 87ed3a50
                 elif isinstance(k, rmgpy.kinetics.MultiArrhenius):
                     for num, arrhenius in enumerate(k.arrhenius):
                         A = arrhenius.A
                         if pq.Quantity(1.0, A.units).simplified.dimensionality != dimensionalities[molecularity]:
                             boo = True
                             logging.error(
-<<<<<<< HEAD
-                                'library reaction {0} from library {1}, has invalid units {2} on rate expression {3}'.format(
-                                    rxn, library.label, A.units, num+1)
-=======
                                 'Reaction {0} from {1} {2}, has invalid units {3} on rate expression {4}'.format(
                                     rxn, tag, database.label, A.units, num + 1)
->>>>>>> 87ed3a50
                             )
 
                 elif isinstance(k, rmgpy.kinetics.PDepArrhenius):
@@ -557,26 +516,16 @@
                                 if pq.Quantity(1.0, A.units).simplified.dimensionality != dimensionalities[molecularity]:
                                     boo = True
                                     logging.error(
-<<<<<<< HEAD
-                                        'library reaction {0} from library {1}, has invalid units {2} on {2!r} rate expression {3}'.format(
-                                            rxn, library.label, P, A.units, num + 1)
-=======
                                         'Reaction {0} from {1} {2}, has invalid units {3} on {4!r} rate expression {5}'.format(
                                             rxn, tag, database.label, A.units, P, num + 1)
->>>>>>> 87ed3a50
                                     )
                         else:
                             A = arrhenius.A
                             if pq.Quantity(1.0, A.units).simplified.dimensionality != dimensionalities[molecularity]:
                                 boo = True
                                 logging.error(
-<<<<<<< HEAD
-                                    'library reaction {0} from library {1}, has invalid {2!r} units {3}'.format(
-                                        rxn, library.label, P, A.units)
-=======
                                     'Reaction {0} from {1} {2}, has invalid {3!r} units {4}'.format(
                                         rxn, tag, database.label, P, A.units)
->>>>>>> 87ed3a50
                                 )
 
                 elif isinstance(k, rmgpy.kinetics.MultiPDepArrhenius):
@@ -592,13 +541,8 @@
                                         molecularity]:
                                         boo = True
                                         logging.error(
-<<<<<<< HEAD
-                                            'library reaction {0} from library {1}, has invalid units {2} on {3!r} rate expression {4!r}'.format(
-                                                rxn, library.label, A.units, P, arrhenius2)
-=======
                                             'Reaction {0} from {1} {2}, has invalid units {3} on {4!r} rate expression {5!r}'.format(
                                                 rxn, tag, database.label, A.units, P, arrhenius2)
->>>>>>> 87ed3a50
                                         )
                             else:
                                 A = arrhenius.A
@@ -606,13 +550,8 @@
                                     molecularity]:
                                     boo = True
                                     logging.error(
-<<<<<<< HEAD
-                                        'library reaction {0} from library {1}, has invalid {2!r} units {3} in rate expression {4}'.format(
-                                        rxn, library.label, P, A.units, num)
-=======
                                         'Reaction {0} from {1} {2}, has invalid {3!r} units {4} in rate expression {5}'.format(
                                         rxn, tag, database.label, P, A.units, num)
->>>>>>> 87ed3a50
                                     )
 
 
@@ -620,19 +559,6 @@
                     if pq.Quantity(1.0, k.kunits).simplified.dimensionality != dimensionalities[molecularity]:
                         boo = True
                         logging.error(
-<<<<<<< HEAD
-                            'library reaction {0} from library {1}, has invalid units {2}'.format(
-                                rxn, library.label, k.kunits)
-                        )
-
-                else:
-                    logging.warning('library reaction {0} from library {1}, did not have units checked.'.format(rxn, library.label))
-            except:
-                logging.error("Error when checking units on reaction {0} from library {1} with rate expression {2!r}.".format(rxn, library.label, k))
-                raise
-        if boo:
-            raise ValueError('library {0} has some incorrect units'.format(library.label))
-=======
                             'Reaction {0} from {1} {2}, has invalid units {3}'.format(
                                 rxn, tag, database.label, k.kunits)
                         )
@@ -644,7 +570,6 @@
                 raise
         if boo:
             raise ValueError('{0} {1} has some incorrect units'.format(tag.capitalize(), database.label))
->>>>>>> 87ed3a50
 
     def kinetics_checkLibraryRatesAreReasonable(self, library):
         """
@@ -1110,8 +1035,11 @@
         for entryName, entry in group.entries.iteritems():
             try:
                 if isinstance(entry.item, Group):
-                    sampleMolecule = entry.item.makeSampleMolecule()
-
+                    try:
+                        sampleMolecule = entry.item.makeSampleMolecule()
+                    except:
+                        logging.error("Problem making sample molecule for group {}\n{}".format(entryName, entry.item.toAdjacencyList()))
+                        raise
                     #for now ignore sample atoms that use nitrogen types
                     nitrogen = False
                     for atom in sampleMolecule.atoms:
