--- conflicted
+++ resolved
@@ -1636,7 +1636,6 @@
     
     string += '{0!s:<51} '.format(reaction_string)
 
-<<<<<<< HEAD
     if isinstance(kinetics, _kinetics.StickingCoefficient):
         string += '{0:<9.3e} {1:<9.3f} {2:<9.3f}'.format(
             kinetics.A.value_si / (kinetics.T0.value_si ** kinetics.n.value_si),
@@ -1647,13 +1646,8 @@
     elif isinstance(kinetics, _kinetics.Arrhenius):
         if not isinstance(kinetics, _kinetics.SurfaceArrhenius):
             assert 0.999 < kinetics.A.getConversionFactorFromSItoCM() / 1.0e6 ** (numReactants - 1) < 1.001  # debugging; for gas phase only
-        string += '{0:<9.3e} {1:<9.3f} {2:<9.3f}'.format(
+        string += '{0:<9.6e} {1:<9.3f} {2:<9.3f}'.format(
             kinetics.A.value_si / (kinetics.T0.value_si ** kinetics.n.value_si) * kinetics.A.getConversionFactorFromSItoCM(),
-=======
-    if isinstance(kinetics, _kinetics.Arrhenius):
-        string += '{0:<9.6e} {1:<9.3f} {2:<9.3f}'.format(
-            kinetics.A.value_si/ (kinetics.T0.value_si ** kinetics.n.value_si) * 1.0e6 ** (numReactants - 1),
->>>>>>> 7c023a4a
             kinetics.n.value_si,
             kinetics.Ea.value_si / 4184.
         )
@@ -1719,20 +1713,15 @@
         for P, arrhenius in zip(kinetics.pressures.value_si, kinetics.arrhenius):
             if isinstance(arrhenius, _kinetics.MultiArrhenius):
                 for arrh in arrhenius.arrhenius:
-<<<<<<< HEAD
                     assert 0.999 < arrh.A.getConversionFactorFromSItoCM() / 1.0e6 ** (numReactants - 1) < 1.001  # debugging; for gas phase only
-                    string += '    PLOG/ {0:<9.3f} {1:<9.3e} {2:<9.3f} {3:<9.3f}/\n'.format(P / 101325.,
+                    string += '    PLOG/ {0:<9.6f} {1:<9.3e} {2:<9.3f} {3:<9.3f}/\n'.format(P / 101325.,
                     arrh.A.value_si / (arrh.T0.value_si ** arrh.n.value_si) * arrh.A.getConversionFactorFromSItoCM(),
-=======
-                    string += '    PLOG/ {0:<9.6f} {1:<9.3e} {2:<9.3f} {3:<9.3f}/\n'.format(P / 101325.,
-                    arrh.A.value_si / (arrh.T0.value_si ** arrh.n.value_si) * 1.0e6 ** (numReactants - 1),
->>>>>>> 7c023a4a
                     arrh.n.value_si,
                     arrh.Ea.value_si / 4184.
                     )
             else:
                 assert 0.999 < arrhenius.A.getConversionFactorFromSItoCM() / 1.0e6 ** (numReactants - 1) < 1.001  # debugging; for gas phase only
-                string += '    PLOG/ {0:<9.3f} {1:<9.3e} {2:<9.3f} {3:<9.3f}/\n'.format(P / 101325.,
+                string += '    PLOG/ {0:<9.6f} {1:<9.3e} {2:<9.3f} {3:<9.3f}/\n'.format(P / 101325.,
                     arrhenius.A.value_si / (arrhenius.T0.value_si ** arrhenius.n.value_si) * arrhenius.A.getConversionFactorFromSItoCM(),
                     arrhenius.n.value_si,
                     arrhenius.Ea.value_si / 4184.
