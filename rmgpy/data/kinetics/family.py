--- conflicted
+++ resolved
@@ -1228,11 +1228,7 @@
         else:
             return productStructures
 
-<<<<<<< HEAD
-    def __generateProductStructures(self, reactantStructures, maps, forward, failsSpeciesConstraints=None, getTS=False):
-=======
-    def __generateProductStructures(self, reactantStructures, maps, forward):
->>>>>>> 7d9ced40
+    def __generateProductStructures(self, reactantStructures, maps, forward, getTS=False):
         """
         For a given set of `reactantStructures` and a given set of `maps`,
         generate and return the corresponding product structures. The
@@ -1390,11 +1386,6 @@
                     for product in rxn.products:
                         logging.info("Product")
                         logging.info(product.toAdjacencyList())
-<<<<<<< HEAD
-                    #raise KineticsError("Did not find reverse reaction in reaction family {0} for reaction {1}.".format(self.label, str(rxn)))
-                else:
-                    rxn.reverse = reactions[0]
-=======
                     logging.error("Debugging why no reaction was found...")
                     logging.error("Checking whether the family's forbidden species have affected reaction generation...")
                     # Set family's forbidden structures to empty for now to see if reaction gets generated...
@@ -1418,7 +1409,6 @@
                     rxn.reverse = reactions[0]
 
 
->>>>>>> 7d9ced40
             
         else: # family is not ownReverse
             # Reverse direction (the direction in which kinetics is not defined)
