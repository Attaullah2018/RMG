--- conflicted
+++ resolved
@@ -331,20 +331,6 @@
     elif '=>' in reaction:
         products = products[1:]
         reversible = False
-<<<<<<< HEAD
-    if '(+M)' in reactants: reactants = reactants.replace('(+M)','')
-    if '(+m)' in reactants: reactants = reactants.replace('(+m)','')
-    if '(+' in reactants:
-        raise ChemkinError('Skip reaction! Explicit 3rd-body collider not implemented.')
-    if '(+M)' in products:  products = products.replace('(+M)','')
-    if '(+m)' in products:  products = products.replace('(+m)','')
-    if '(+' in products:
-        raise ChemkinError('Skip reaction! Explicit 3rd-body collider not implemented.')
-
-    # Create a new Reaction object for this reaction
-    reaction = Reaction(reactants=[], products=[], reversible=reversible)
-
-=======
     specificCollider = None
     # search for a third body collider, e.g., '(+M)', '(+m)', or a specific species like '(+N2)', matching `(+anythingOtherThanEndingParenthesis)`:
     collider = re.search('\(\+[^\)]+\)',reactants)
@@ -364,7 +350,6 @@
     # Create a new Reaction object for this reaction
     reaction = Reaction(reactants=[], products=[], specificCollider=specificCollider, reversible=reversible)
     
->>>>>>> 91b677bd
     # Convert the reactants and products to Species objects using the speciesDict
     for reactant in reactants.split('+'):
         reactant = reactant.strip()
