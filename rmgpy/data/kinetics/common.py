--- conflicted
+++ resolved
@@ -180,17 +180,9 @@
     elif len(input_species) == 2:
         combos = itertools.product(input_species[0].molecule, input_species[1].molecule)
     elif len(input_species) == 3:
-<<<<<<< HEAD
-        combos = itertools.product(input_species[0].molecule,
-                                   input_species[1].molecule,
-                                   input_species[2].molecule)
-    else:
-        raise ValueError('Reaction generation can be done for up to 3 species, not {0}.'.format(len(input_species)))
-=======
         combos = itertools.product(input_species[0].molecule, input_species[1].molecule, input_species[2].molecule)
     else:
         raise ValueError('Reaction generation can be done for 1, 2, or 3 species, not {0}.'.format(len(input_species)))
->>>>>>> aaf3dcec
 
     return combos
 
