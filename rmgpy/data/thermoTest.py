--- conflicted
+++ resolved
@@ -913,17 +913,10 @@
     def test_identifying_missing_group(self):
         """Test identifying a missing GAV group"""
         # this test should be updated once data is added to the missing group
-<<<<<<< HEAD
         spc = Species(smiles='CN=NC')
         spc.generate_resonance_structures()
         thermo_gav = self.database.get_thermo_data_from_groups(spc)
         self.assertIn('missing(N3d-CsN3d)', thermo_gav.comment)
-=======
-        spc = Species(smiles="CN(C)CCCN1C2=CC=CC=C2CCC3=CC=CC=C31")
-        spc.generate_resonance_structures()
-        thermo_gav = self.database.get_thermo_data_from_groups(spc)
-        self.assertIn("missing(N3s-CbCbCs)", thermo_gav.comment)
->>>>>>> 9092c93a
 
     def test_adsorbate_thermo_generation_gav(self):
         """Test thermo generation for adsorbate from Group Additivity value.
